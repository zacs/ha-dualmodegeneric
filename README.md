--- conflicted
+++ resolved
@@ -26,13 +26,6 @@
     name: My Thermostat
     unique_id: climate.my_thermostat
     heater: switch.heater
-<<<<<<< HEAD
-    cooler: switch.fan
-    target_sensor: sensor.my_temp_sensor
-    reverse_cycle: true
-    away_temp_heater: 18 # optional
-    away_temp_cooler: 27 # optional
-=======
     cooler: switch.cooler
     fan: switch.fan
     fan_behavior: cooler
@@ -47,7 +40,6 @@
     hot_tolerance: 0.4
     min_cycle_duration:
         minutes: 20
->>>>>>> 44b24193
 ```
 
 ### Possible values for *_behavior
