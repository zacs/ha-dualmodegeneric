# Home Assistant - Dual Mode Generic Thermostat

> Special thanks to [shandoosheri](https://community.home-assistant.io/t/heat-cool-generic-thermostat/76443) for getting this to work on older versions of Home Assistant, which gave me an easy blueprint to follow. And thanks [@kevinvincent](https://github.com/kevinvincent) for writing a nice `custom_component` readme for me to fork.

This component is a straightfoward fork of the mainline `generic_thermostat`.

## Installation (HACS) - Recommended
0. Have [HACS](https://custom-components.github.io/hacs/installation/manual/) installed, this will allow you to easily update
1. Add `https://github.com/zacs/ha-dualmodegeneric` as a [custom repository](https://custom-components.github.io/hacs/usage/settings/#add-custom-repositories) as Type: Integration
2. Click install under "Dual Mode Generic Thermostat", restart your instance.

## Installation (Manual)
1. Download this repository as a ZIP (green button, top right) and unzip the archive
2. Copy `/custom_components/dualmode_generic` to your `<config_dir>/custom_components/` directory
   * You will need to create the `custom_components` folder if it does not exist
   * On Hassio the final location will be `/config/custom_components/dualmode_generic`
   * On Hassbian the final location will be `/home/homeassistant/.homeassistant/custom_components/dualmode_generic`

## Configuration
Add the following to your configuration file

### Example Config
```yaml
climate:
  - platform: dualmode_generic
    name: My Thermostat
    heater: switch.heater
    cooler: switch.cooler
    fan: switch.fan
    fan_behavior: cooler
    dryer: switch.dryer
    dryer_behavior: cooler
    target_sensor: sensor.temperature_sensor
    min_temp: 16
    max_temp: 30
    cold_tolerance: 0.8
    hot_tolerance: 0.4
    min_cycle_duration:
        minutes: 20
```

<<<<<<< HEAD
### Possible values for *_behavior
```yaml
fan_behavior: [cooler, neutral, heater] # <-- only one
dryer_behavior: [cooler, neutral, heater] # <-- only one
```

### Possible values for reverse_cylce
```yaml
reverse_cycle: cooler, heater, dryer, fan # <-- multiple are possible, (True/False) are still valid for backward compatibility
```

The component shares the same configuration variables as the standard `generic_thermostat`, with a few exceptions:
=======
The component shares the same configuration variables as the standard `generic_thermostat`, with some exceptions:
>>>>>>> d8676fb1
* A `cooler` variable has been added where you can specify the `entity_id` of your switch for a cooling unit (AC, fan, etc).
* A `fan` and `dryer` variable have been added where you can specify the `entity_id`s of your switches for a fan and/or dryer unit.
* I basically made all the `switches`/`input_booleans` optional, so the user can decide which modes he wants to use (my HVAC only supports `Cool`, `Dry`, `Fan_only`). This together with `template_switches` makes for a great way to make my HVAC controllable via IR.
* If the your climate unit offers multiple modes (e.g. a reverse cycle air conditioner) setting `reverse_cycle` to `cooler, heater` will ensure the device isn't switched off entirely when switching modes
* The `ac_mode` variable has been removed, since it makes no sense for this use case.
* `target_temp_high` and `target_temp_low` set the default value for the upper and lower setting for temperature range when in `HEAT_COOL` mode

Refer to the [Generic Thermostat documentation](https://www.home-assistant.io/components/generic_thermostat/) for details on the rest of the variables. This component doesn't change their functionality.

## Behavior

* For `HEAT` or `COOL` modes, the thermostat will follow standard mode-based behavior: if set to "cool," the only switch which can be activated is the `cooler`. This means if the target temperature is higher than the actual temperateure, the `heater` will _not_ start. Vice versa is also true.

* For `HEAT_COOL` mode, the thermostat will attempt to maintain the temperature within the set range, turning on the configured heater when the temperature drops below the bottom of the range by `cold_tolerance` and turning on the configured cooler when the temperature rises above the top of the set range by the `hot_tolerance` amount. When the measured temperature is within the configured range by `(hot|cold)_tolerance` the thermostat will transition to idle mode and both heater and cooler will be turned off.

* Keepalive logic has been updated to be aware of the mode in current use, so should function as expected.

* By default, the component will restore the last state of the thermostat prior to a restart.

<<<<<<< HEAD
* While `heater`/`cooler`/`dryer`/`fan` are documented to be `switch`es, they can also be `input_boolean`s if necessary.
=======
* While `heater`/`cooler` are documented to be `switch`es, they can also be `input_boolean`s if necessary. Note that these are assumed to be exclusively for the use of the thermostat - the thermostat will report its mode and change its behaviour based on the position of these switches.
>>>>>>> d8676fb1


## Reporting an Issue
1. Setup your logger to print debug messages for this component using:
```yaml
logger:
  default: info
  logs:
    custom_components.dualmode_generic: debug
```
2. Restart HA
3. Verify you're still having the issue
4. File an issue in this Github Repository containing your HA log (Developer section > Info > Load Full Home Assistant Log)
   * You can paste your log file at pastebin https://pastebin.com/ and submit a link.
   * Please include details about your setup (Pi, NUC, etc, docker?, HASSOS?)
   * The log file can also be found at `/<config_dir>/home-assistant.log`<|MERGE_RESOLUTION|>--- conflicted
+++ resolved
@@ -31,6 +31,7 @@
     dryer: switch.dryer
     dryer_behavior: cooler
     target_sensor: sensor.temperature_sensor
+    reverse_cycle: cooler, heater
     min_temp: 16
     max_temp: 30
     cold_tolerance: 0.8
@@ -39,7 +40,6 @@
         minutes: 20
 ```
 
-<<<<<<< HEAD
 ### Possible values for *_behavior
 ```yaml
 fan_behavior: [cooler, neutral, heater] # <-- only one
@@ -51,10 +51,7 @@
 reverse_cycle: cooler, heater, dryer, fan # <-- multiple are possible, (True/False) are still valid for backward compatibility
 ```
 
-The component shares the same configuration variables as the standard `generic_thermostat`, with a few exceptions:
-=======
 The component shares the same configuration variables as the standard `generic_thermostat`, with some exceptions:
->>>>>>> d8676fb1
 * A `cooler` variable has been added where you can specify the `entity_id` of your switch for a cooling unit (AC, fan, etc).
 * A `fan` and `dryer` variable have been added where you can specify the `entity_id`s of your switches for a fan and/or dryer unit.
 * I basically made all the `switches`/`input_booleans` optional, so the user can decide which modes he wants to use (my HVAC only supports `Cool`, `Dry`, `Fan_only`). This together with `template_switches` makes for a great way to make my HVAC controllable via IR.
@@ -74,11 +71,7 @@
 
 * By default, the component will restore the last state of the thermostat prior to a restart.
 
-<<<<<<< HEAD
-* While `heater`/`cooler`/`dryer`/`fan` are documented to be `switch`es, they can also be `input_boolean`s if necessary.
-=======
-* While `heater`/`cooler` are documented to be `switch`es, they can also be `input_boolean`s if necessary. Note that these are assumed to be exclusively for the use of the thermostat - the thermostat will report its mode and change its behaviour based on the position of these switches.
->>>>>>> d8676fb1
+* While `heater`/`cooler`/`dryer`/`fan` are documented to be `switch`es, they can also be `input_boolean`s if necessary. Note that these are assumed to be exclusively for the use of the thermostat - the thermostat will report its mode and change its behaviour based on the position of these switches.
 
 
 ## Reporting an Issue
