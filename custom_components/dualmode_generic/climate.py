--- conflicted
+++ resolved
@@ -103,19 +103,16 @@
 
 PLATFORM_SCHEMA = PLATFORM_SCHEMA.extend(
     {
-        vol.Optional(CONF_HEATER): cv.entity_id,
-        vol.Optional(CONF_COOLER): cv.entity_id,
+        vol.Required(CONF_HEATER): cv.entity_id,
+        vol.Required(CONF_COOLER): cv.entity_id,
         vol.Required(CONF_SENSOR): cv.entity_id,
-<<<<<<< HEAD
+        vol.Optional(CONF_HUMIDITY_SENSOR): cv.entity_id,
         vol.Optional(CONF_FAN): cv.entity_id,
         vol.Optional(CONF_FAN_BEHAVIOR, default=FAN_MODE_NEUTRAL): vol.In(
             [FAN_MODE_COOL, FAN_MODE_HEAT, FAN_MODE_NEUTRAL]),
         vol.Optional(CONF_DRYER): cv.entity_id,
         vol.Optional(CONF_DRYER_BEHAVIOR, default=DRYER_MODE_NEUTRAL): vol.In(
             [DRYER_MODE_COOL, DRYER_MODE_HEAT, DRYER_MODE_NEUTRAL]),
-=======
-        vol.Optional(CONF_HUMIDITY_SENSOR): cv.entity_id,
->>>>>>> d8676fb1
         vol.Optional(CONF_MAX_TEMP): vol.Coerce(float),
         vol.Optional(CONF_MIN_DUR): vol.All(cv.time_period, cv.positive_timedelta),
         vol.Optional(CONF_MIN_TEMP): vol.Coerce(float),
@@ -128,11 +125,7 @@
         vol.Optional(CONF_TARGET_TEMP_LOW): vol.Coerce(float),
         vol.Optional(CONF_KEEP_ALIVE): vol.All(cv.time_period, cv.positive_timedelta),
         vol.Optional(CONF_INITIAL_HVAC_MODE): vol.In(
-<<<<<<< HEAD
-            [HVAC_MODE_COOL, HVAC_MODE_HEAT, HVAC_MODE_FAN_ONLY, HVAC_MODE_DRY, HVAC_MODE_OFF]
-=======
-            [HVAC_MODE_COOL, HVAC_MODE_HEAT, HVAC_MODE_OFF, HVAC_MODE_HEAT_COOL]
->>>>>>> d8676fb1
+            [HVAC_MODE_COOL, HVAC_MODE_HEAT, HVAC_MODE_FAN_ONLY, HVAC_MODE_DRY, HVAC_MODE_OFF, HVAC_MODE_HEAT_COOL]
         ),
         vol.Optional(CONF_AWAY_TEMP): vol.Coerce(float),
         vol.Optional(CONF_PRECISION): vol.In(
@@ -266,8 +259,7 @@
         self._hvac_mode = initial_hvac_mode
         self._saved_target_temp = target_temp or away_temp
         self._temp_precision = precision
-<<<<<<< HEAD
-        self._hvac_list = [HVAC_MODE_COOL, HVAC_MODE_HEAT, HVAC_MODE_DRY, HVAC_MODE_FAN_ONLY, HVAC_MODE_OFF]
+        self._hvac_list = [HVAC_MODE_COOL, HVAC_MODE_HEAT, HVAC_MODE_DRY, HVAC_MODE_FAN_ONLY, HVAC_MODE_OFF, HVAC_MODE_HEAT_COOL]
         if self.cooler_entity_id is None:
             self._hvac_list.remove(HVAC_MODE_COOL)
         if self.heater_entity_id is None:
@@ -276,9 +268,6 @@
             self._hvac_list.remove(HVAC_MODE_FAN_ONLY)
         if self.dryer_entity_id is None:
             self._hvac_list.remove(HVAC_MODE_DRY)
-=======
-        self._hvac_list = [HVAC_MODE_COOL, HVAC_MODE_HEAT, HVAC_MODE_OFF, HVAC_MODE_HEAT_COOL]
->>>>>>> d8676fb1
         self._active = False
         self._cur_temp = None
         self._cur_humidity = None
@@ -307,24 +296,6 @@
                 self.hass, self.sensor_entity_id, self._async_sensor_changed
             )
         )
-<<<<<<< HEAD
-        if self.heater_entity_id is not None:
-            async_track_state_change(
-                self.hass, self.heater_entity_id, self._async_switch_changed
-            )
-        if self.cooler_entity_id is not None:
-            async_track_state_change(
-                self.hass, self.cooler_entity_id, self._async_switch_changed
-            )
-        if self.fan_entity_id is not None:
-            async_track_state_change(
-                self.hass, self.fan_entity_id, self._async_switch_changed
-            )
-        if self.dryer_entity_id is not None:
-            async_track_state_change(
-                self.hass, self.dryer_entity_id, self._async_switch_changed
-            )
-=======
         # Humidity
         if self.humidity_sensor_entity_id:
             self.async_on_remove(
@@ -333,18 +304,33 @@
                 )
             )
         # Heater
-        self.async_on_remove(
-            async_track_state_change(
-                self.hass, self.heater_entity_id, self._async_switch_changed
-            )
-        )
+        if self.heater_entity_id:
+            self.async_on_remove(
+                async_track_state_change(
+                    self.hass, self.heater_entity_id, self._async_switch_changed
+                )
+            )
         # Cooler
-        self.async_on_remove(
-            async_track_state_change(
-                self.hass, self.cooler_entity_id, self._async_switch_changed
-            )
-        )
->>>>>>> d8676fb1
+        if self.cooler_entity_id:
+            self.async_on_remove(
+                async_track_state_change(
+                    self.hass, self.cooler_entity_id, self._async_switch_changed
+                )
+            )
+        # Fan
+        if self.fan_entity_id:
+            self.async_on_remove(
+                async_track_state_change(
+                    self.hass, self.fan_entity_id, self._async_switch_changed
+                )
+            )
+        # Dryer
+        if self.dryer_entity_id:
+            self.async_on_remove(
+                async_track_state_change(
+                    self.hass, self.dryer_entity_id, self._async_switch_changed
+                )
+            )
 
         if self._keep_alive:
             self.async_on_remove(
@@ -385,19 +371,17 @@
                 if old_state.attributes.get(ATTR_TEMPERATURE) is None:
                     if self._hvac_mode == HVAC_MODE_COOL:
                         self._target_temp = self.max_temp
-<<<<<<< HEAD
-                    if self._hvac_mode == HVAC_MODE_FAN_ONLY:
+                    elif self._hvac_mode == HVAC_MODE_FAN_ONLY:
                         self._target_temp = self.max_temp
-                    if self._hvac_mode == HVAC_MODE_HEAT:
-=======
+                    elif self._hvac_mode == HVAC_MODE_HEAT:
+                        self._target_temp = self.min_temp
+                    elif self._hvac_mode == HVAC_MODE_DRY:
+                        self._target_temp = self._min_temp
                     elif self._hvac_mode == HVAC_MODE_HEAT_COOL:
                         self._target_temp_high = self.max_temp
                         self._target_temp_low = self.min_temp
                     else:
->>>>>>> d8676fb1
                         self._target_temp = self.min_temp
-                    if self._hvac_mode == HVAC_MODE_DRY:
-                        self._target_temp = self._min_temp
                     _LOGGER.warning(
                         "Undefined target temperature," "falling back to %s",
                         self._target_temp,
@@ -424,18 +408,16 @@
             if self._target_temp is None:
                 if self._hvac_mode == HVAC_MODE_COOL:
                     self._target_temp = self.max_temp
-<<<<<<< HEAD
-                if self._hvac_mode == HVAC_MODE_FAN_ONLY:
+                elif self._hvac_mode == HVAC_MODE_FAN_ONLY:
                     self._target_temp = self.max_temp
-                if self._hvac_mode == HVAC_MODE_HEAT:
+                elif self._hvac_mode == HVAC_MODE_HEAT:
                     self._target_temp = self.min_temp
-                if self._hvac_mode == HVAC_MODE_DRY:
-=======
-                if self._hvac_mode == HVAC_MODE_HEAT_COOL:
+                elif self._hvac_mode == HVAC_MODE_DRY:
+                    self._target_temp = self.min_temp
+                elif self._hvac_mode == HVAC_MODE_HEAT_COOL:
                     self._target_temp_high = self.max_temp
                     self._target_temp_low = self.min_temp
                 else:
->>>>>>> d8676fb1
                     self._target_temp = self.min_temp
             if self._target_temp_low is None:
                 self._target_temp_low = self.min_temp
@@ -500,12 +482,10 @@
             return CURRENT_HVAC_COOL
         if self._hvac_mode == HVAC_MODE_HEAT:
             return CURRENT_HVAC_HEAT
-<<<<<<< HEAD
         if self._hvac_mode == HVAC_MODE_FAN_ONLY:
             return CURRENT_HVAC_FAN
         if self._hvac_mode == HVAC_MODE_DRY:
             return CURRENT_HVAC_DRY
-=======
         if self._hvac_mode == HVAC_MODE_HEAT_COOL:
             if self.hass.states.is_state(self.heater_entity_id, STATE_ON):
                 return CURRENT_HVAC_HEAT
@@ -513,7 +493,6 @@
                 return CURRENT_HVAC_COOL
             else:
                 return CURRENT_HVAC_IDLE
->>>>>>> d8676fb1
         return CURRENT_HVAC_IDLE
 
     @property
@@ -590,6 +569,13 @@
             await self._async_control_heating(force=True)
         elif hvac_mode == HVAC_MODE_HEAT_COOL:
             self._hvac_mode = HVAC_MODE_HEAT_COOL
+            if self._is_device_active:
+                if self.reverse_cycle.count(REVERSE_CYCLE_IS_COOLER) == 0:
+                    await self._async_cooler_turn_off()
+                if self.reverse_cycle.count(REVERSE_CYCLE_IS_HEATER) == 0:
+                    await self._async_heater_turn_off()
+                if self.reverse_cycle.count(REVERSE_CYCLE_IS_FAN) == 0:
+                    await self._async_fan_turn_off()
             await self._async_control_heating(force=True)
         elif hvac_mode == HVAC_MODE_OFF:
             self._hvac_mode = HVAC_MODE_OFF
@@ -712,25 +698,21 @@
                     if not long_enough:
                         return
 
-<<<<<<< HEAD
-            too_cold = self._target_temp >= self._cur_temp + self._cold_tolerance
-            too_hot = self._cur_temp >= self._target_temp + self._hot_tolerance
-            if self._is_device_active:  # when to turn off
-                if too_cold and self._hvac_mode == HVAC_MODE_COOL:
-                    _LOGGER.info("Turning off cooler %s", self.cooler_entity_id)
-=======
             if self._is_device_active: # when to turn off
                 too_cold = self._is_too_cold_deactivate()
                 too_hot = self._is_too_hot_deactivate()
                 is_comfortable = self._is_within_range_deactivate()
                 if too_cold and (self._hvac_mode == HVAC_MODE_COOL):
                     _LOGGER.info("Too cold! Turning off cooler %s", self.cooler_entity_id)
->>>>>>> d8676fb1
                     await self._async_cooler_turn_off()
                 elif too_hot and (self._hvac_mode == HVAC_MODE_HEAT):
                     _LOGGER.info("Too hot! Turning off heater %s", self.heater_entity_id)
                     await self._async_heater_turn_off()
-<<<<<<< HEAD
+                elif is_comfortable and (self._hvac_mode == HVAC_MODE_HEAT_COOL):
+                    _LOGGER.info("Just right! Turning off heater %s", self.heater_entity_id)
+                    await self._async_heater_turn_off()
+                    _LOGGER.info("Just right! Turning off cooler %s", self.cooler_entity_id)
+                    await self._async_cooler_turn_off()
                 elif self._hvac_mode == HVAC_MODE_FAN_ONLY:
                     if too_cold and self.fan_behavior == FAN_MODE_COOL:
                         _LOGGER.info("Turning off fan %s", self.fan_entity_id)
@@ -748,32 +730,16 @@
                 elif time is not None:
                     # The time argument is passed only in keep-alive case
                     _LOGGER.info(
-                        "Keep-alive - Turning on heater %s", active_entity
-=======
-                elif is_comfortable and (self._hvac_mode == HVAC_MODE_HEAT_COOL):
-                    _LOGGER.info("Just right! Turning off heater %s", self.heater_entity_id)
-                    await self._async_heater_turn_off()
-                    _LOGGER.info("Just right! Turning off cooler %s", self.cooler_entity_id)
-                    await self._async_cooler_turn_off()
-                elif time is not None:
-                    # The time argument is passed only in keep-alive case
-                    _LOGGER.info(
-                        "Keep-alive - Turning on %s",
-                        self.heater_entity_id if self.hass.states.is_state(self.heater_entity_id, STATE_ON) else self.cooler_entity_id,
->>>>>>> d8676fb1
+                        "Keep-alive - Turning on %s", active_entity
                     )
                     if self._hvac_mode == HVAC_MODE_COOL:
                         await self._async_cooler_turn_on()
                     elif self._hvac_mode == HVAC_MODE_HEAT:
                         await self._async_heater_turn_on()
-<<<<<<< HEAD
                     elif self._hvac_mode == HVAC_MODE_FAN_ONLY:
                         await self._async_fan_turn_on()
                     elif self._hvac_mode == HVAC_MODE_DRY:
                         await self._async_dryer_turn_on()
-            else:  # when to turn on
-                if too_hot and self._hvac_mode == HVAC_MODE_COOL:
-=======
                     elif self._hvac_mode == HVAC_MODE_HEAT_COOL:
                         if self.hass.states.is_state(self.heater_entity_id, STATE_ON):
                             await self._async_heater_turn_on()
@@ -783,7 +749,6 @@
                 too_cold = self._is_too_cold_activate()
                 too_hot = self._is_too_hot_activate()
                 if too_hot and (self._hvac_mode == HVAC_MODE_COOL or self._hvac_mode == HVAC_MODE_HEAT_COOL):
->>>>>>> d8676fb1
                     _LOGGER.info("Turning on cooler %s", self.cooler_entity_id)
                     await self._async_cooler_turn_on()
                 elif too_cold and (self._hvac_mode == HVAC_MODE_HEAT or self._hvac_mode == HVAC_MODE_HEAT_COOL):
@@ -806,34 +771,26 @@
                 elif time is not None:
                     # The time argument is passed only in keep-alive case
                     _LOGGER.info(
-<<<<<<< HEAD
-                        "Keep-alive - Turning off heater %s", active_entity
-=======
-                        "Keep-alive - Turning off %s",
-                        self.heater_entity_id if self.hass.states.is_state(self.heater_entity_id, STATE_ON) else self.cooler_entity_id,
->>>>>>> d8676fb1
+                        "Keep-alive - Turning off %s", active_entity
                     )
                     if self._hvac_mode == HVAC_MODE_COOL:
                         await self._async_cooler_turn_off()
                     elif self._hvac_mode == HVAC_MODE_HEAT:
                         await self._async_heater_turn_off()
-<<<<<<< HEAD
                     elif self._hvac_mode == HVAC_MODE_FAN_ONLY:
                         await self._async_fan_turn_off()
                     elif self._hvac_mode == HVAC_MODE_DRY:
                         await self._async_dryer_turn_off()
-
-            if self.fan_behavior == FAN_MODE_NEUTRAL and self._hvac_mode == HVAC_MODE_FAN_ONLY:
-                await self._async_fan_turn_on()
-            if self.dryer_behavior == DRYER_MODE_NEUTRAL and self._hvac_mode == HVAC_MODE_DRY:
-                await self._async_dryer_turn_on()
-=======
                     elif self._hvac_mode == HVAC_MODE_HEAT_COOL:
                         if self.hass.states.is_state(self.heater_entity_id, STATE_ON):
                             await self._async_heater_turn_off()
                         elif self.hass.states.is_state(self.cooler_entity_id, STATE_ON):
                             await self._async_cooler_turn_off()
->>>>>>> d8676fb1
+
+            if self.fan_behavior == FAN_MODE_NEUTRAL and self._hvac_mode == HVAC_MODE_FAN_ONLY:
+                await self._async_fan_turn_on()
+            if self.dryer_behavior == DRYER_MODE_NEUTRAL and self._hvac_mode == HVAC_MODE_DRY:
+                await self._async_dryer_turn_on()
 
     @property
     def _is_device_active(self):
@@ -857,7 +814,7 @@
             return self._target_temp_low >= self._cur_temp + self._cold_tolerance
         else:
             return self._target_temp >= self._cur_temp + self._cold_tolerance
-            
+
     def _is_too_hot_activate(self):
         if self._hvac_mode == HVAC_MODE_HEAT_COOL:
             return self._cur_temp >= self._target_temp_high + self._hot_tolerance
@@ -877,7 +834,7 @@
             return too_cold
         else:
             return self._target_temp >= self._cur_temp + self._cold_tolerance
-            
+
     def _is_too_hot_deactivate(self):
         if self._hvac_mode == HVAC_MODE_HEAT_COOL:
             too_hot = self._cur_temp >= self._target_temp_low + self._hot_tolerance
